--- conflicted
+++ resolved
@@ -318,15 +318,4 @@
   - State space design (Section 1)
   - Q-learning implementation (Section 2)
   - Action selection strategy (Section 3)
-  - Training methodology (Section 6)
-<<<<<<< HEAD
-  - Limitations and future work (Section 4)
-=======
-
-
-# Cline auto-generation video (start to finish)
-
-https://github.com/user-attachments/assets/957c5a79-b4c2-477d-a7ae-b51581932bbc
-
-
->>>>>>> 88497343
+  - Training methodology (Section 6)